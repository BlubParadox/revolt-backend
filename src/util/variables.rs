--- conflicted
+++ resolved
@@ -64,13 +64,10 @@
         env::var("REVOLT_MAX_GROUP_SIZE").unwrap_or_else(|_| "50".to_string()).parse().unwrap();
     pub static ref MAX_BOT_COUNT: usize =
         env::var("REVOLT_MAX_BOT_COUNT").unwrap_or_else(|_| "5".to_string()).parse().unwrap();
-<<<<<<< HEAD
     pub static ref MAX_EMBED_COUNT: usize =
         env::var("REVOLT_MAX_EMBED_COUNT").unwrap_or_else(|_| "5".to_string()).parse().unwrap();
-=======
     pub static ref MAX_SERVER_COUNT: usize =
         env::var("REVOLT_MAX_SERVER_COUNT").unwrap_or_else(|_| "100".to_string()).parse().unwrap();
->>>>>>> 4b8205b7
     pub static ref EARLY_ADOPTER_BADGE: i64 =
         env::var("REVOLT_EARLY_ADOPTER_BADGE").unwrap_or_else(|_| "0".to_string()).parse().unwrap();
 }
