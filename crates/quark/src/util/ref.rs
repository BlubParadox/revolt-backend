use futures::future::join;
use revolt_presence::is_online;
use rocket::request::FromParam;
use schemars::schema::{InstanceType, Schema, SchemaObject, SingleOrVec};
use schemars::JsonSchema;
use serde::{Deserialize, Serialize};

<<<<<<< HEAD
use crate::models::{Bot, Channel, Emoji, Invite, Member, Message, Server, ServerBan, User, Webhook, Report};
use crate::presence::presence_is_online;
=======
use crate::models::{
    Bot, Channel, Emoji, Invite, Member, Message, Report, Server, ServerBan, User,
};
>>>>>>> 1afb27a5
use crate::{Database, Error, Result};

/// Reference to some object in the database
#[derive(Serialize, Deserialize)]
pub struct Ref {
    /// Id of object
    pub id: String,
}

impl Ref {
    /// Create a Ref from an unchecked string
    pub fn from_unchecked(id: String) -> Ref {
        Ref { id }
    }

    /// Fetch user from Ref
    pub async fn as_user(&self, db: &Database) -> Result<User> {
        let (user, online) = join(db.fetch_user(&self.id), is_online(&self.id)).await;
        let mut user = user?;
        user.online = Some(online);
        Ok(user)
    }

    /// Fetch channel from Ref
    pub async fn as_channel(&self, db: &Database) -> Result<Channel> {
        db.fetch_channel(&self.id).await
    }

    /// Fetch server from Ref
    pub async fn as_server(&self, db: &Database) -> Result<Server> {
        db.fetch_server(&self.id).await
    }

    /// Fetch message from Ref
    pub async fn as_message(&self, db: &Database) -> Result<Message> {
        db.fetch_message(&self.id).await
    }

    /// Fetch message in channel from Ref
    pub async fn as_message_in(&self, db: &Database, channel: &str) -> Result<Message> {
        let message = self.as_message(db).await?;
        if message.channel != channel {
            return Err(Error::NotFound);
        }

        Ok(message)
    }

    /// Fetch bot from Ref
    pub async fn as_bot(&self, db: &Database) -> Result<Bot> {
        db.fetch_bot(&self.id).await
    }

    /// Fetch invite from Ref
    pub async fn as_invite(&self, db: &Database) -> Result<Invite> {
        Invite::find(db, &self.id).await
    }

    /// Fetch member from Ref
    pub async fn as_member(&self, db: &Database, server: &str) -> Result<Member> {
        db.fetch_member(server, &self.id).await
    }

    /// Fetch ban from Ref
    pub async fn as_ban(&self, db: &Database, server: &str) -> Result<ServerBan> {
        db.fetch_ban(server, &self.id).await
    }

    /// Fetch emoji from Ref
    pub async fn as_emoji(&self, db: &Database) -> Result<Emoji> {
        db.fetch_emoji(&self.id).await
    }

    /// Fetches webhook from Ref
    pub async fn as_webhook(&self, db: &Database) -> Result<Webhook> {
        db.fetch_webhook(&self.id).await
    }

    /// Fetch report from Ref
    pub async fn as_report(&self, db: &Database) -> Result<Report> {
        db.fetch_report(&self.id).await
    }
}

impl<'r> FromParam<'r> for Ref {
    type Error = &'r str;

    fn from_param(param: &'r str) -> Result<Self, Self::Error> {
        Ok(Ref::from_unchecked(param.into()))
    }
}

impl JsonSchema for Ref {
    fn schema_name() -> String {
        "Id".to_string()
    }

    fn json_schema(_gen: &mut schemars::gen::SchemaGenerator) -> Schema {
        Schema::Object(SchemaObject {
            instance_type: Some(SingleOrVec::Single(Box::new(InstanceType::String))),
            ..Default::default()
        })
    }
}<|MERGE_RESOLUTION|>--- conflicted
+++ resolved
@@ -5,14 +5,9 @@
 use schemars::JsonSchema;
 use serde::{Deserialize, Serialize};
 
-<<<<<<< HEAD
-use crate::models::{Bot, Channel, Emoji, Invite, Member, Message, Server, ServerBan, User, Webhook, Report};
-use crate::presence::presence_is_online;
-=======
 use crate::models::{
-    Bot, Channel, Emoji, Invite, Member, Message, Report, Server, ServerBan, User,
+    Bot, Channel, Emoji, Invite, Member, Message, Report, Server, ServerBan, User, Webhook
 };
->>>>>>> 1afb27a5
 use crate::{Database, Error, Result};
 
 /// Reference to some object in the database
