--- conflicted
+++ resolved
@@ -1,7 +1,3 @@
 #!/bin/bash
-<<<<<<< HEAD
-export version=0.5.3-alpha.12
-=======
 export version=0.5.3-alpha.13
->>>>>>> c3f092aa
 echo "pub const VERSION: &str = \"${version}\";" > src/version.rs